import io
import os
import streamlit as st
from time import sleep
import math
from pathlib import Path
import time
import numpy as np
from layouts import configure_sidebar, init_prediction_visualization_layout
from pbs import is_pbs_available
import matplotlib.pyplot as plt
<<<<<<< HEAD
from datetime import datetime, timedelta

from sole24oredemo.parallel_code import create_fig_dict_in_parallel
from sole24oredemo.utils import compute_figure
=======
import imageio
from datetime import datetime, timedelta
>>>>>>> 3a31ee75

st.set_page_config(page_title="Weather prediction", page_icon=":flag-eu:", layout="wide")

if is_pbs_available():
    from pbs import submit_inference, get_job_status
else:
    from mock import inference_mock as submit_inference, get_job_status

<<<<<<< HEAD

def update_prediction_visualization(gt_dict, pred_dict):
    """
    Visualizes ground truth and prediction images side by side using Streamlit.

    Parameters:
    - gt_dict: Dictionary containing GT figures with keys formatted as "%d%m%Y_%H%M".
    - pred_dict: Dictionary containing prediction figures with keys formatted as "%d%m%Y_%H%M",
                 and values as nested dictionaries with keys '+0min', '+30min', '+55min'.
    """
    # Initialize layout containers
    gt_current, pred_current, gt_plus_30, pred_plus_30, gt_plus_60, pred_plus_60 = \
        init_prediction_visualization_layout()

    # Sort GT keys (dates)
    sorted_gt_keys = sorted(gt_dict.keys(), key=lambda x: datetime.strptime(x, "%d%m%Y_%H%M"))

    # Iterate over sorted GT keys
    for key in sorted_gt_keys:
        # Retrieve GT figures
        gt_current_fig = gt_dict.get(key)
        gt_plus_30_key = (datetime.strptime(key, "%d%m%Y_%H%M") + timedelta(minutes=30)).strftime("%d%m%Y_%H%M")
        gt_plus_60_key = (datetime.strptime(key, "%d%m%Y_%H%M") + timedelta(minutes=60)).strftime("%d%m%Y_%H%M")
        gt_plus_30_fig = gt_dict.get(gt_plus_30_key)
        gt_plus_60_fig = gt_dict.get(gt_plus_60_key)

        # Retrieve Prediction figures
        pred_data = pred_dict.get(key, {})
        # pred_current_fig = pred_data.get('+0min')
        pred_plus_30_fig = pred_data.get('+30min')
        pred_plus_60_fig = pred_data.get('+60min')

        # Display GT figures
        if gt_current_fig is not None:
            gt_current.pyplot(gt_current_fig)

        if gt_plus_30_fig is not None:
            gt_plus_30.pyplot(gt_plus_30_fig)

        if gt_plus_60_fig is not None:
            gt_plus_60.pyplot(gt_plus_60_fig)

        # # Display Prediction figures
        # if pred_current_fig is not None:
        #     pred_current.pyplot(pred_current_fig)

        if pred_plus_30_fig is not None:
            pred_plus_30.pyplot(pred_plus_30_fig)

        if pred_plus_60_fig is not None:
            pred_plus_60.pyplot(pred_plus_60_fig)

        # Pause for visualization
        time.sleep(0.2)
=======
import imageio


def create_gif_from_saved_figures(figures_dict, progress_placeholder):
    # Create a BytesIO buffer to hold the GIF in memory
    buf = io.BytesIO()
    frames = []

    # Sort the dictionary by key to ensure the frames are in chronological order
    sorted_keys = sorted(figures_dict.keys())

    progress_bar = st.progress(0)

    # Loop through the sorted keys and retrieve the corresponding figure
    for i, key in enumerate(sorted_keys):
        fig = figures_dict[key]  # Retrieve the figure from the dictionary

        progress = (i + 1) / len(sorted_keys)
        progress_bar.progress(progress)
        progress_placeholder.write(f"Processing frame {i + 1}/{len(sorted_keys)}")

        # Save the figure to a buffer
        buf_tracked = io.BytesIO()
        fig.savefig(buf_tracked, format='png', bbox_inches='tight', pad_inches=0)
        buf_tracked.seek(0)
        img = Image.open(buf_tracked)
        frames.append(np.array(img))  # Append frame

    # Create the GIF with the frames
    imageio.mimsave(buf, frames, format='GIF', fps=5, loop=0)  # Adjust duration for frame rate
    buf.seek(0)  # Go to the start of the buffer to send it to st.image
    progress_placeholder.empty()

    return buf


def create_figure_dict_from_array(gt_array):
    # Initialize an empty dictionary to store the figures
    figure_dict = {}

    # Loop through the array and create a figure for each element
    for i in range(gt_array.shape[0]):  # Assuming gt_array has shape (n_frames, height, width)
        # Create a figure for the current frame
        fig, ax = plt.subplots()
        ax.imshow(gt_array[i], cmap='jet')  # Use 'jet' colormap for visualization
        ax.axis('off')  # Turn off axis for better visual
        plt.subplots_adjust(left=0, right=1, top=1, bottom=0)  # Remove borders

        # Save the figure in the dictionary with a key based on the index or time
        figure_dict[f"frame_{i}"] = fig  # Use the index as the key, or modify as needed

    return figure_dict


def update_prediction_visualization(gt0_gif):
    gt_current, pred_current, gt_plus_30, pred_plus_30, gt_plus_60, pred_plus_60 = init_prediction_visualization_layout()
    # Display the GIF using Streamlit
    gt_current.image(gt0_gif, caption="Prediction Animation", use_container_width=True)
    pred_current.empty()
    gt_plus_30.image(gt0_gif, caption="Prediction Animation", use_container_width=True)
    pred_plus_30.image(gt0_gif, caption="Prediction Animation", use_container_width=True)
    gt_plus_60.image(gt0_gif, caption="Prediction Animation", use_container_width=True)
    pred_plus_60.image(gt0_gif, caption="Prediction Animation", use_container_width=True)
>>>>>>> 3a31ee75


def submit_prediction_job(sidebar_args):
    error = None
    with st.status(f':hammer_and_wrench: **Running prediction...**', expanded=True) as status:
        prediction_placeholder = st.empty()
        with prediction_placeholder:
            with prediction_placeholder.container():
                pbs_job_id, out_dir = submit_inference(sidebar_args)
<<<<<<< HEAD
                if pbs_job_id is None:
                    error = "Error submitting prediction job"
                    status.update(label="❌ Prediction failed!", state="error", expanded=True)
                    return error
                # while get_job_status(pbs_job_id)=="R":
                while pbs_job_id == 0:
                    sleep(2)
                    status.update(label="Prediction in progress...", state="running", expanded=True)
                    pbs_job_id = 1
                status.update(label="Prediction completed!", state="complete", expanded=False)
                status.update(label="Computing images", state="running", expanded=True)
                gt_dict_figs, pred_dict_figs = create_fig_dict_in_parallel()
        status.update(label="Done!", state="complete", expanded=False)

    return error, gt_dict_figs, pred_dict_figs

=======
                # if pbs_job_id is None:
                #     error = "Error submitting prediction job"
                #     status.update(label="❌ Prediction failed!", state="error", expanded=True)
                #     return error
                # while get_job_status(pbs_job_id)=="R":
                #     sleep(1)
                #     status.update(label="🔄 Prediction in progress...", state="running", expanded=True)
                progress_bar = st.progress(0)
                your_array = np.zeros(100)
                status_placeholder = st.empty()
                for i in range(len(your_array)):
                    # Your processing logic here
                    progress = (i + 1) / len(your_array)
                    progress_bar.progress(progress)
                    status_placeholder.write(f"Processing item {i + 1}/{len(your_array)}")
                    time.sleep(0.01)
                # status1.update(label="Processing complete!")

        status.update(label="✅ Prediction completed!", state="complete", expanded=False)
    return error, out_dir
>>>>>>> 3a31ee75


def get_prediction_results(out_dir):
<<<<<<< HEAD
    # TODO: da fixare
    out_dir = Path("/archive/SSD/home/guidim/demo_sole/data/output/ConvLSTM/20250205/20250205/generations")

    gt_array = np.load(out_dir / "data.npy", mmap_mode='r')[0:10]
    gt_array = np.array(gt_array)
    gt_array[gt_array < 0] = 0
    gt_array[gt_array > 200] = 200
    # gt_array = (gt_array - np.min(gt_array)) / (np.max(gt_array) - np.min(gt_array))
=======
    gt_array = np.load(out_dir / "data.npy", mmap_mode='r')[0:10]
    gt_array = np.array(gt_array)
    gt_array[gt_array < 0] = 0
    gt_array[gt_array > 50] = 50
    gt_array = (gt_array - np.min(gt_array)) / (np.max(gt_array) - np.min(gt_array))
>>>>>>> 3a31ee75

    pred_array = np.load(out_dir / "data.npy", mmap_mode='r')[0:10]
    pred_array = np.array(pred_array)
    pred_array[pred_array < 0] = 0
<<<<<<< HEAD
    pred_array[pred_array > 200] = 200
    # pred_array = (pred_array - np.min(pred_array)) / (np.max(pred_array) - np.min(pred_array))

    return gt_array, pred_array


def display_prediction_results(gt_images, pred_images):
    # gt_array, pred_array = get_prediction_results(out_dir)
    update_prediction_visualization(gt_images, pred_images)


def main_page(sidebar_args) -> None:
    submitted = sidebar_args[-1]
    if submitted:
        error, gt_dict_figs, pred_dict_figs = submit_prediction_job(sidebar_args)
        if not error:
            display_prediction_results(gt_dict_figs, pred_dict_figs)
        else:
            st.error(error)
=======
    pred_array[pred_array > 50] = 50
    pred_array = (pred_array - np.min(pred_array)) / (np.max(pred_array) - np.min(pred_array))
    print("*** LOADED DATA ***")
    return gt_array, pred_array


def main_page(sidebar_args) -> None:
    # Only run prediction if not already done
    if 'prediction_result' not in st.session_state:
        submitted = sidebar_args[-1]
        if submitted:
            error, out_dir = submit_prediction_job(sidebar_args)
            if not error:
                with st.status(f':hammer_and_wrench: **Loading results...**', expanded=True) as status:

                    prediction_placeholder = st.empty()
                    progress_placeholder = st.empty()  # Add this line for progress bar

                    with prediction_placeholder:
                        status.update(label="🔄 Loading results...", state="running", expanded=True)

                        gt_array, pred_array = get_prediction_results(out_dir)

                        status.update(label="🔄 Creating GIFs...", state="running", expanded=True)

                        gt_array = gt_array[:, 0, :, :]
                        gt0_dict = create_figure_dict_from_array(gt_array)
                        gt0_gif = create_gif_from_saved_figures(gt0_dict, progress_placeholder)

                        # Store results in session state
                        st.session_state.prediction_result = {
                            'gt0_gif': gt0_gif,
                        }
                        st.session_state.tab1_gif = gt0_gif.getvalue()

                        status.update(label="✅ Done!", state="complete", expanded=True)
                        update_prediction_visualization(gt0_gif)
            else:
                st.error(error)
    else:
        # If prediction results already exist, reuse them
        gt0_gif = st.session_state.prediction_result['gt0_gif']
        update_prediction_visualization(gt0_gif)


def get_closest_5_minute_time():
    now = datetime.now()
    # Calculate the number of minutes past the closest earlier 5-minute mark
    minutes = now.minute - (now.minute % 5)
    return now.replace(minute=minutes, second=0, microsecond=0).time()


def show_prediction_page():
    st.title("Select Date and Time for Prediction")

    # Date and time selection
    selected_date = st.date_input(
        "Select Date", min_value=datetime(2020, 1, 1).date(), max_value=datetime.today().date()
    )
    selected_time = st.time_input("Select Time", get_closest_5_minute_time())

    if st.button("Submit"):
        # Combine selected date and time
        selected_datetime = datetime.combine(selected_date, selected_time)
        selected_key = selected_datetime.strftime("%Y-%m-%d_%H:%M")

        # Prepare ground truth frames
        groundtruth_frames = []
        for i in range(12):
            frame_time = selected_datetime - timedelta(minutes=5 * (12 - i - 1))
            frame_key = frame_time.strftime("%Y-%m-%d_%H:%M")
            if frame_key in groundtruth_dict:
                groundtruth_frames.append(groundtruth_dict[frame_key])
            else:
                groundtruth_frames.append(None)  # Placeholder for missing frames

        # Prepare target frames
        target_frames = []
        for i in range(12):
            frame_time = selected_datetime + timedelta(minutes=5 * (i + 1))
            frame_key = frame_time.strftime("%Y-%m-%d_%H:%M")
            if frame_key in groundtruth_dict:
                target_frames.append(groundtruth_dict[frame_key])
            else:
                target_frames.append(None)  # Placeholder for missing frames

        # Prepare prediction frames
        pred_frames = []
        if selected_key in pred_dict:
            for offset, pred_frame in pred_dict[selected_key].items():
                pred_frames.append(pred_frame)
        while len(pred_frames) < 12:
            pred_frames.append(None)  # Fill missing frames

        # Create 3 columns
        cols = st.columns(3)

        # Groundtruth column
        with cols[0]:
            st.markdown("<h5 style='font-size:14px;'>Groundtruth</h5>", unsafe_allow_html=True)
            for frame in groundtruth_frames:
                if frame is not None:
                    st.image((frame * 255).astype(np.uint8), use_container_width=True)
                else:
                    st.text("Missing Frame")

        # Target column
        with cols[1]:
            st.markdown("<h5 style='font-size:14px;'>Target</h5>", unsafe_allow_html=True)
            for frame in target_frames:
                if frame is not None:
                    st.image((frame * 255).astype(np.uint8), use_container_width=True)
                else:
                    st.text("Missing Frame")

        # Prediction column
        with cols[2]:
            st.markdown("<h5 style='font-size:14px;'>Prediction</h5>", unsafe_allow_html=True)
            for frame in pred_frames:
                if frame is not None:
                    st.image((frame * 255).astype(np.uint8), use_container_width=True)
                else:
                    st.text("Missing Frame")


def show_home_page():
    st.title("Weather Prediction")
    st.write("This is the home page with prediction results and other details.")

    # Display the stored GIF buffer for tab1
    if "tab1_gif" in st.session_state:
        st.image(st.session_state.tab1_gif, caption="Prediction Animation", use_column_width=True)
    else:
        st.write("No GIFs available yet.")

>>>>>>> 3a31ee75


def main():
    # Sidebar (remains as is)
    sidebar_args = configure_sidebar()

    # Create tabs using st.tabs
    tab1, tab2, tab3 = st.tabs(["Home", "Prediction by Date & Time", "Tab 3"])

    with tab1:
        main_page(sidebar_args)

    with tab2:
        show_prediction_page()


# Dummy dictionaries for ground truth and predictions
groundtruth_dict = {
    "2025-02-06_14:00": np.random.rand(1400, 1200),
    "2025-02-06_14:05": np.random.rand(1400, 1200),
    "2025-02-06_14:10": np.random.rand(1400, 1200),
    "2025-02-06_14:15": np.random.rand(1400, 1200),
    "2025-02-06_14:20": np.random.rand(1400, 1200),
    "2025-02-06_14:25": np.random.rand(1400, 1200),
    "2025-02-06_14:30": np.random.rand(1400, 1200),
    "2025-02-06_14:35": np.random.rand(1400, 1200),
    "2025-02-06_14:40": np.random.rand(1400, 1200),
    "2025-02-06_14:45": np.random.rand(1400, 1200),
    "2025-02-06_14:50": np.random.rand(1400, 1200),
    "2025-02-06_14:55": np.random.rand(1400, 1200),
    "2025-02-06_15:00": np.random.rand(1400, 1200),
    "2025-02-06_15:05": np.random.rand(1400, 1200),
    "2025-02-06_15:10": np.random.rand(1400, 1200),
    "2025-02-06_15:15": np.random.rand(1400, 1200),
    "2025-02-06_15:20": np.random.rand(1400, 1200),
    "2025-02-06_15:25": np.random.rand(1400, 1200),
    "2025-02-06_15:30": np.random.rand(1400, 1200),
    "2025-02-06_15:35": np.random.rand(1400, 1200),
    "2025-02-06_15:40": np.random.rand(1400, 1200),
    "2025-02-06_15:45": np.random.rand(1400, 1200),
    "2025-02-06_15:50": np.random.rand(1400, 1200),
    "2025-02-06_15:55": np.random.rand(1400, 1200),
    "2025-02-06_16:00": np.random.rand(1400, 1200),
}
pred_dict = {
    "2025-02-06_15:00": {
        "+5mins": np.random.rand(1400, 1200),
        "+10mins": np.random.rand(1400, 1200),
        "+15mins": np.random.rand(1400, 1200),
        "+20mins": np.random.rand(1400, 1200),
        "+25mins": np.random.rand(1400, 1200),
        "+30mins": np.random.rand(1400, 1200),
        "+35mins": np.random.rand(1400, 1200),
        "+40mins": np.random.rand(1400, 1200),
        "+45mins": np.random.rand(1400, 1200),
        "+50mins": np.random.rand(1400, 1200),
        "+55mins": np.random.rand(1400, 1200),
        "+60mins": np.random.rand(1400, 1200),
    },
    # Add more date-time entries for predictions
}


if __name__ == "__main__":
    main()<|MERGE_RESOLUTION|>--- conflicted
+++ resolved
@@ -3,21 +3,19 @@
 import streamlit as st
 from time import sleep
 import math
+from PIL import Image
 from pathlib import Path
 import time
 import numpy as np
 from layouts import configure_sidebar, init_prediction_visualization_layout
 from pbs import is_pbs_available
 import matplotlib.pyplot as plt
-<<<<<<< HEAD
 from datetime import datetime, timedelta
 
 from sole24oredemo.parallel_code import create_fig_dict_in_parallel
 from sole24oredemo.utils import compute_figure
-=======
 import imageio
 from datetime import datetime, timedelta
->>>>>>> 3a31ee75
 
 st.set_page_config(page_title="Weather prediction", page_icon=":flag-eu:", layout="wide")
 
@@ -25,64 +23,6 @@
     from pbs import submit_inference, get_job_status
 else:
     from mock import inference_mock as submit_inference, get_job_status
-
-<<<<<<< HEAD
-
-def update_prediction_visualization(gt_dict, pred_dict):
-    """
-    Visualizes ground truth and prediction images side by side using Streamlit.
-
-    Parameters:
-    - gt_dict: Dictionary containing GT figures with keys formatted as "%d%m%Y_%H%M".
-    - pred_dict: Dictionary containing prediction figures with keys formatted as "%d%m%Y_%H%M",
-                 and values as nested dictionaries with keys '+0min', '+30min', '+55min'.
-    """
-    # Initialize layout containers
-    gt_current, pred_current, gt_plus_30, pred_plus_30, gt_plus_60, pred_plus_60 = \
-        init_prediction_visualization_layout()
-
-    # Sort GT keys (dates)
-    sorted_gt_keys = sorted(gt_dict.keys(), key=lambda x: datetime.strptime(x, "%d%m%Y_%H%M"))
-
-    # Iterate over sorted GT keys
-    for key in sorted_gt_keys:
-        # Retrieve GT figures
-        gt_current_fig = gt_dict.get(key)
-        gt_plus_30_key = (datetime.strptime(key, "%d%m%Y_%H%M") + timedelta(minutes=30)).strftime("%d%m%Y_%H%M")
-        gt_plus_60_key = (datetime.strptime(key, "%d%m%Y_%H%M") + timedelta(minutes=60)).strftime("%d%m%Y_%H%M")
-        gt_plus_30_fig = gt_dict.get(gt_plus_30_key)
-        gt_plus_60_fig = gt_dict.get(gt_plus_60_key)
-
-        # Retrieve Prediction figures
-        pred_data = pred_dict.get(key, {})
-        # pred_current_fig = pred_data.get('+0min')
-        pred_plus_30_fig = pred_data.get('+30min')
-        pred_plus_60_fig = pred_data.get('+60min')
-
-        # Display GT figures
-        if gt_current_fig is not None:
-            gt_current.pyplot(gt_current_fig)
-
-        if gt_plus_30_fig is not None:
-            gt_plus_30.pyplot(gt_plus_30_fig)
-
-        if gt_plus_60_fig is not None:
-            gt_plus_60.pyplot(gt_plus_60_fig)
-
-        # # Display Prediction figures
-        # if pred_current_fig is not None:
-        #     pred_current.pyplot(pred_current_fig)
-
-        if pred_plus_30_fig is not None:
-            pred_plus_30.pyplot(pred_plus_30_fig)
-
-        if pred_plus_60_fig is not None:
-            pred_plus_60.pyplot(pred_plus_60_fig)
-
-        # Pause for visualization
-        time.sleep(0.2)
-=======
-import imageio
 
 
 def create_gif_from_saved_figures(figures_dict, progress_placeholder):
@@ -116,7 +56,6 @@
     progress_placeholder.empty()
 
     return buf
-
 
 def create_figure_dict_from_array(gt_array):
     # Initialize an empty dictionary to store the figures
@@ -134,7 +73,6 @@
         figure_dict[f"frame_{i}"] = fig  # Use the index as the key, or modify as needed
 
     return figure_dict
-
 
 def update_prediction_visualization(gt0_gif):
     gt_current, pred_current, gt_plus_30, pred_plus_30, gt_plus_60, pred_plus_60 = init_prediction_visualization_layout()
@@ -145,7 +83,6 @@
     pred_plus_30.image(gt0_gif, caption="Prediction Animation", use_container_width=True)
     gt_plus_60.image(gt0_gif, caption="Prediction Animation", use_container_width=True)
     pred_plus_60.image(gt0_gif, caption="Prediction Animation", use_container_width=True)
->>>>>>> 3a31ee75
 
 
 def submit_prediction_job(sidebar_args):
@@ -155,24 +92,6 @@
         with prediction_placeholder:
             with prediction_placeholder.container():
                 pbs_job_id, out_dir = submit_inference(sidebar_args)
-<<<<<<< HEAD
-                if pbs_job_id is None:
-                    error = "Error submitting prediction job"
-                    status.update(label="❌ Prediction failed!", state="error", expanded=True)
-                    return error
-                # while get_job_status(pbs_job_id)=="R":
-                while pbs_job_id == 0:
-                    sleep(2)
-                    status.update(label="Prediction in progress...", state="running", expanded=True)
-                    pbs_job_id = 1
-                status.update(label="Prediction completed!", state="complete", expanded=False)
-                status.update(label="Computing images", state="running", expanded=True)
-                gt_dict_figs, pred_dict_figs = create_fig_dict_in_parallel()
-        status.update(label="Done!", state="complete", expanded=False)
-
-    return error, gt_dict_figs, pred_dict_figs
-
-=======
                 # if pbs_job_id is None:
                 #     error = "Error submitting prediction job"
                 #     status.update(label="❌ Prediction failed!", state="error", expanded=True)
@@ -193,11 +112,9 @@
 
         status.update(label="✅ Prediction completed!", state="complete", expanded=False)
     return error, out_dir
->>>>>>> 3a31ee75
 
 
 def get_prediction_results(out_dir):
-<<<<<<< HEAD
     # TODO: da fixare
     out_dir = Path("/archive/SSD/home/guidim/demo_sole/data/output/ConvLSTM/20250205/20250205/generations")
 
@@ -206,41 +123,14 @@
     gt_array[gt_array < 0] = 0
     gt_array[gt_array > 200] = 200
     # gt_array = (gt_array - np.min(gt_array)) / (np.max(gt_array) - np.min(gt_array))
-=======
-    gt_array = np.load(out_dir / "data.npy", mmap_mode='r')[0:10]
-    gt_array = np.array(gt_array)
-    gt_array[gt_array < 0] = 0
-    gt_array[gt_array > 50] = 50
-    gt_array = (gt_array - np.min(gt_array)) / (np.max(gt_array) - np.min(gt_array))
->>>>>>> 3a31ee75
 
     pred_array = np.load(out_dir / "data.npy", mmap_mode='r')[0:10]
     pred_array = np.array(pred_array)
     pred_array[pred_array < 0] = 0
-<<<<<<< HEAD
     pred_array[pred_array > 200] = 200
     # pred_array = (pred_array - np.min(pred_array)) / (np.max(pred_array) - np.min(pred_array))
-
-    return gt_array, pred_array
-
-
-def display_prediction_results(gt_images, pred_images):
-    # gt_array, pred_array = get_prediction_results(out_dir)
-    update_prediction_visualization(gt_images, pred_images)
-
-
-def main_page(sidebar_args) -> None:
-    submitted = sidebar_args[-1]
-    if submitted:
-        error, gt_dict_figs, pred_dict_figs = submit_prediction_job(sidebar_args)
-        if not error:
-            display_prediction_results(gt_dict_figs, pred_dict_figs)
-        else:
-            st.error(error)
-=======
-    pred_array[pred_array > 50] = 50
-    pred_array = (pred_array - np.min(pred_array)) / (np.max(pred_array) - np.min(pred_array))
     print("*** LOADED DATA ***")
+
     return gt_array, pred_array
 
 
@@ -373,11 +263,9 @@
     else:
         st.write("No GIFs available yet.")
 
->>>>>>> 3a31ee75
 
 
 def main():
-    # Sidebar (remains as is)
     sidebar_args = configure_sidebar()
 
     # Create tabs using st.tabs
@@ -436,6 +324,5 @@
     # Add more date-time entries for predictions
 }
 
-
 if __name__ == "__main__":
     main()