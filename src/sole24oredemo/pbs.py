import subprocess
from pathlib import Path

from constants import OUTPUT_DATA_DIR, TARGET_GPU
from datetime import datetime


def is_pbs_available() -> bool:
    import subprocess
    return subprocess.call(["qstat"], shell=True) == 0


def get_job_status(job_id):
    try:
        # Run the command and capture the output
        result = subprocess.run(
            ["qstat", "-f", job_id],
            check=True,
            text=True,
            capture_output=True
        )
        # Filter for the "job_state" line
        for line in result.stdout.splitlines():
            if "job_state" in line:
                # Extract the status after the "=" sign
                _, status = line.split("=", 1)
                return status.strip()  # Remove any surrounding whitespace
        return "ended"  # job_state line not found, assume the job ended
    except subprocess.CalledProcessError:
        # If qstat fails, the job likely doesn't exist
        return "ended"


def get_pbs_header(job_name, q_name, pbs_log_path, target_gpu=None):
    if target_gpu is None:
        return f"""
#PBS -N {job_name}
#PBS -q {q_name}
#PBS -l select=1:ncpus=1:ngpus=4,walltime=12:00:00
#PBS -k oe
#PBS -j oe
#PBS -o {pbs_log_path} 
"""
    else:
        return f"""
#PBS -N {job_name}
#PBS -q {q_name}
#PBS -l host={target_gpu},walltime=12:00:00
#PBS -k oe
#PBS -j oe
#PBS -o {pbs_log_path} 
"""


# TO UPDATE!
def get_pbs_env():
    return f"""
module load proxy/proxy_20 python39 cuda12.1 gcc/11.2.0
WORKDIR="$HOME/workspace/faradai"
source "$WORKDIR/faradai/dreambooth_scripts/.venv/bin/activate"
"""


def submit_inference(args) -> tuple[str, str]:
<<<<<<< HEAD

    return 0, []

    start_date, end_date, model_name, submitted = args

    # TO UPDATE!
    out_dir = OUTPUT_DATA_DIR / model_name / start_date.strftime("%Y%m%d") / end_date.strftime("%Y%m%d")

=======
    start_date, end_date, model_name, submitted = args

    # TO UPDATE!
    # out_dir = OUTPUT_DATA_DIR / model_name / start_date.strftime("%Y%m%d") / end_date.strftime("%Y%m%d")
    out_dir = Path(r"C:\Users\MatteoGuidi\Desktop\LDO\demo_sole\data\output\2025-02-05\2025-02-05")
>>>>>>> 3a31ee75
    # DEFINE THE OUTPUT DIRECTORY ! TO UPDATE!
    date_now = datetime.now().strftime("%Y%m%d%H%M%S")
    out_images_dir = out_dir / "generations" / date_now
    out_images_dir.mkdir(parents=True, exist_ok=True)

    fine_tuned_model_dir = out_dir / "finetuned_model"

    cmd_string = f"""
python3 "$WORKDIR/faradai/dreambooth_scripts/run_inference.py" \
--fine-tuned-model-dir={str(fine_tuned_model_dir)}
"""

    print(f"cmd_string: \n > {cmd_string}")
    pbs_logs = out_dir / "pbs_logs"
    pbs_logs.mkdir(parents=True, exist_ok=True)

    pbs_script = "#!/bin/bash"
    pbs_script += get_pbs_header("sole24ore_demo", TARGET_GPU, str(pbs_logs / "pbs.log"))
    pbs_script += get_pbs_env()
    pbs_script += f"\n{cmd_string}"

    pbs_scripts = out_dir / "pbs_script"
    pbs_scripts.mkdir(parents=True, exist_ok=True)
    pbs_script_path = pbs_scripts / "run_inference.sh"
    with open(pbs_script_path, "w", encoding="utf-8") as f:
        f.write(pbs_script)

    # Command to execute the script with qsub
    command = ["qsub", pbs_script_path]

    try:
        result = subprocess.run(command, check=True, text=True, capture_output=True)
        print("Inference job submitted successfully!")
        job_id = result.stdout.strip().split(".davinci-mgt01")[0]
        print("Job ID:", job_id)
        return job_id, out_images_dir

    except subprocess.CalledProcessError as e:
        print("Error occurred while submitting the job!")
        print("Error message:", e.stderr.strip())
        return None, None<|MERGE_RESOLUTION|>--- conflicted
+++ resolved
@@ -62,7 +62,6 @@
 
 
 def submit_inference(args) -> tuple[str, str]:
-<<<<<<< HEAD
 
     return 0, []
 
@@ -70,14 +69,7 @@
 
     # TO UPDATE!
     out_dir = OUTPUT_DATA_DIR / model_name / start_date.strftime("%Y%m%d") / end_date.strftime("%Y%m%d")
-
-=======
-    start_date, end_date, model_name, submitted = args
-
-    # TO UPDATE!
-    # out_dir = OUTPUT_DATA_DIR / model_name / start_date.strftime("%Y%m%d") / end_date.strftime("%Y%m%d")
-    out_dir = Path(r"C:\Users\MatteoGuidi\Desktop\LDO\demo_sole\data\output\2025-02-05\2025-02-05")
->>>>>>> 3a31ee75
+    
     # DEFINE THE OUTPUT DIRECTORY ! TO UPDATE!
     date_now = datetime.now().strftime("%Y%m%d%H%M%S")
     out_images_dir = out_dir / "generations" / date_now
